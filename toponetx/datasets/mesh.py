"""Various examples of named meshes represented as complexes."""

import os
import os.path
<<<<<<< HEAD
=======
import zipfile
>>>>>>> b747f2dd

import numpy as np
import wget

from toponetx import CellComplex, CombinatorialComplex, SimplicialComplex

__all__ = ["stanford_bunny", "shrec_16"]

#: the absolute path repr the directory containing this file
DIR = os.path.dirname(__file__)


def stanford_bunny(complex_type="simplicial"):
    """Load the Stanford Bunny mesh as a complex.

    Parameters
    ----------
    complex_type : str, optional
        The type of complex to load. Supported values are
        "simplicial complex" and "cell complex".
        The default is "simplicial complex".

    Returns
    -------
    SimplicialComplex or CellComplex
        The loaded complex of the specified type.

    Raises
    ------
    ValueError
        If complex_type is not one of the supported values.
    """
    if complex_type == "simplicial":
        cpx = SimplicialComplex.load_mesh(DIR + "/bunny.obj")
        return cpx
    elif complex_type == "cell":
        cpx = CellComplex.load_mesh(DIR + "/bunny.obj")
        return cpx
    else:
        raise ValueError("complex_type must be 'simplicial' or 'cell'")


def shrec_16(size="full"):
    """Load training/testing shrec 16 datasets".

    Parameters
    ----------
    size : str, optional
        options are "full" or "small"

    Returns
    -------
    tuple of length 2 npz files
        The npz files store the training/testing complexes of shrec 16 dataset along
        with their nodes, edges and faces features.

    Notes
    -----
    Each npz file stores 5 keys:
    "complexes",label","node_feat","edge_feat" and "face_feat".
    complex : stores the simplicial complex of the mesh
    label :  stores the label of the mesh
    node_feat : stores position and normal of the each node in the mesh
    edge_feat : stores 10 edge features: diheral angle, edge span, 2 edge angle in the triangle, 6 edge ratios.
    face_feat : face area, face normal, face angle

    Example
    -------
    >>> shrec_training, shrec_testing = shrec16()
    >>> # training dataset
    >>> training_complexes = shrec_training["complexes"]
    >>> training_labels = shrec_training["label"]
    >>> training_node_feat = shrec_training["node_feat"]
    >>> training_edge_feat = shrec_training["edge_feat"]
    >>> training_face_feat = shrec_training["face_feat"]


    >>> # testing dataset
    >>> testing_complexes = shrec_testing["complexes"]
    >>> testing_labels = shrec_testing["label"]
    >>> testing_node_feat = shrec_testing["node_feat"]
    >>> testing_edge_feat = shrec_testing["edge_feat"]
    >>> testing_face_feat = shrec_testing["face_feat"]

    """
    url = "https://github.com/mhajij/shrec_16/raw/main/shrec.zip"
    url_small = "https://github.com/mhajij/shrec_16/raw/main/small_shrec.zip"
    if size == "full":
        if not os.path.isfile(DIR + "/shrec.zip"):
            print("downloading dataset...\n")
            wget.download(url, DIR + "/shrec.zip")
        print("unzipping the files...\n")
        with zipfile.ZipFile(DIR + "/shrec.zip", "r") as zip_ref:
            zip_ref.extractall(DIR)
        print("done!")
    elif size == "small":
        if not os.path.isfile(DIR + "/small_shrec.zip"):
            print("downloading dataset...\n")
            wget.download(url_small, DIR + "/small_shrec.zip")
        print("unzipping the files...\n")
        with zipfile.ZipFile(DIR + "/small_shrec.zip", "r") as zip_ref:
            zip_ref.extractall(DIR)
    else:
        raise ValueError(f"size must be 'full' or 'small' got {size}.")
    if size == "full":
        training = DIR + "/shrec_training.npz"
        testing = DIR + "/shrec_testing.npz"

    elif size == "small":
        training = DIR + "/small_shrec_training.npz"
        testing = DIR + "/small_shrec_testing.npz"

    if os.path.isfile(training) and os.path.isfile(testing):
        print("Loading dataset...\n")
        shrec_training = np.load(training, allow_pickle=True)
        shrec_testing = np.load(testing, allow_pickle=True)
        print("done!")
        return shrec_training, shrec_testing
    else:
        raise ValueError(
            f"Files couldn't be found in folder {DIR}, fail to load the dataset."
        )<|MERGE_RESOLUTION|>--- conflicted
+++ resolved
@@ -2,10 +2,7 @@
 
 import os
 import os.path
-<<<<<<< HEAD
-=======
 import zipfile
->>>>>>> b747f2dd
 
 import numpy as np
 import wget
