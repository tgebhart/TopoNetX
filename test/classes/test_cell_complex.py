--- conflicted
+++ resolved
@@ -697,7 +697,6 @@
         assert (4, 5) not in restricted.edges
         assert restricted.get_filtration("test") == {(1, 2, 3): 1, (1, 4): 0, 3: 1}
 
-<<<<<<< HEAD
     def test_get_cell_attributes(self):
         """Unit test for the get_cell_attributes method."""
         CX = CellComplex()
@@ -754,7 +753,7 @@
             B1.dot(B2).todense().tolist(),
             [[0.0, 0.0], [0.0, 0.0], [0.0, 0.0], [0.0, 0.0], [0.0, 0.0]],
         )
-=======
+
     def test_restrict_to_cells(self):
         """Test restricting a cell complex to a subset of cells and edges."""
         CX = CellComplex([[1, 2, 3, 4], [3, 4, 5], [1, 2, 3, 6]])
@@ -777,7 +776,7 @@
             (2, 1): 2,
             (3, 5): 3,
         }
->>>>>>> cd5600d3
+
 
 
 if __name__ == "__main__":
